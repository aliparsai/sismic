--- conflicted
+++ resolved
@@ -1,16 +1,13 @@
 from sismic.model import Event, InternalEvent
-<<<<<<< HEAD
 from sismic import mutation
 
 import random
 import itertools
-=======
+
 from sismic.model.steps import MacroStep
 from sismic.interpreter import Interpreter
 
-import random
 from typing import List, Generator, Union, Tuple, Iterable, Sequence
->>>>>>> 0398782f
 
 __all__ = ['Pause', 'Story', 'random_stories_generator', 'story_from_trace']
 
@@ -107,7 +104,6 @@
         number -= 1
 
 
-<<<<<<< HEAD
 def random_stories_generator_using_mutation(statechart, items, minimum_length: int=3):
     """
     A generator that returns random stories whose elements come from *items*.
@@ -150,10 +146,8 @@
     return story_list
 
 
-def story_from_trace(trace: list) -> Story:
-=======
+# def story_from_trace(trace: list) -> Story:
 def story_from_trace(trace: Iterable[MacroStep]) -> Story:
->>>>>>> 0398782f
     """
     Return a story that is built upon the given trace (a list of macro steps).
 
